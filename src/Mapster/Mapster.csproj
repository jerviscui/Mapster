--- conflicted
+++ resolved
@@ -16,16 +16,10 @@
         <PackageLicenseUrl>https://github.com/MapsterMapper/Mapster/blob/master/LICENSE</PackageLicenseUrl>
         <NetStandardImplicitPackageVersion Condition=" '$(TargetFramework)' == 'netstandard1.3' ">1.6.1</NetStandardImplicitPackageVersion>
         <GeneratePackageOnBuild>True</GeneratePackageOnBuild>
-<<<<<<< HEAD
         <RootNamespace>Mapster</RootNamespace>
         <Version Condition=" '$(OS)' != 'Windows_NT' ">0</Version>
-        <Version Condition=" '$(OS)' == 'Windows_NT' ">3.3.1</Version>
-        <AssemblyVersion Condition=" '$(OS)' == 'Windows_NT' ">3.3.1.0</AssemblyVersion>
-=======
-        <Version>3.3.2</Version>
-        <RootNamespace>Mapster</RootNamespace>
-        <AssemblyVersion>3.3.2.0</AssemblyVersion>
->>>>>>> 4d370e70
+        <Version Condition=" '$(OS)' == 'Windows_NT' ">3.3.2</Version>
+        <AssemblyVersion Condition=" '$(OS)' == 'Windows_NT' ">3.3.2.0</AssemblyVersion>
     </PropertyGroup>
     <ItemGroup Condition="'$(TargetFramework)' == 'net40'">
         <Reference Include="Microsoft.CSharp" />
