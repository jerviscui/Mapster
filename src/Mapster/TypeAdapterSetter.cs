﻿using System;
using System.Linq.Expressions;
using System.Reflection;
using Mapster.Adapters;
using Mapster.Models;

namespace Mapster
{
    public class TypeAdapterSetter
    {
        public readonly TypeAdapterSettings Settings;
        public readonly TypeAdapterConfig ParentConfig;
        public TypeAdapterSetter(TypeAdapterSettings settings, TypeAdapterConfig parentConfig)
        {
            this.Settings = settings;
            this.ParentConfig = parentConfig;
        }
    }
    public static class TypeAdapterSetterExtensions
    {
        internal static void CheckCompiled<TSetter>(this TSetter setter) where TSetter : TypeAdapterSetter
        {
            if (setter.Settings.Compiled)
                throw new InvalidOperationException("TypeAdapter.Adapt was already called, please clone or create new TypeAdapterConfig.");
        }

        public static TSetter AddDestinationTransform<TSetter, TDestinationMember>(this TSetter setter, Expression<Func<TDestinationMember, TDestinationMember>> transform) where TSetter : TypeAdapterSetter
        {
            setter.CheckCompiled();

            setter.Settings.DestinationTransforms.Upsert(transform);
            return setter;
        }

        public static TSetter Ignore<TSetter>(this TSetter setter, params string[] names) where TSetter : TypeAdapterSetter
        {
            setter.CheckCompiled();

            foreach (var name in names)
            {
                setter.Settings.IgnoreMembers[name] = null;
            }
            return setter;
        }

        public static TSetter IgnoreAttribute<TSetter>(this TSetter setter, params Type[] types) where TSetter : TypeAdapterSetter
        {
            setter.CheckCompiled();

            setter.Settings.IgnoreAttributes.UnionWith(types);
            return setter;
        }

        public static TSetter ShallowCopyForSameType<TSetter>(this TSetter setter, bool value) where TSetter : TypeAdapterSetter
        {
            setter.CheckCompiled();

            setter.Settings.ShallowCopyForSameType = value;
            return setter;
        }

        public static TSetter IgnoreNullValues<TSetter>(this TSetter setter, bool value) where TSetter : TypeAdapterSetter
        {
            setter.CheckCompiled();

            setter.Settings.IgnoreNullValues = value;
            return setter;
        }

        public static TSetter PreserveReference<TSetter>(this TSetter setter, bool value) where TSetter : TypeAdapterSetter
        {
            setter.CheckCompiled();

            setter.Settings.PreserveReference = value;
            return setter;
        }

        public static TSetter NoInherit<TSetter>(this TSetter setter, bool value) where TSetter : TypeAdapterSetter
        {
            setter.CheckCompiled();

            setter.Settings.NoInherit = value;
            return setter;
        }

        public static TSetter NameMatchingStrategy<TSetter>(this TSetter setter, NameMatchingStrategy value) where TSetter : TypeAdapterSetter
        {
            setter.CheckCompiled();

            setter.Settings.NameMatchingStrategy = value;
            return setter;
        }

        public static TSetter Map<TSetter, TSource, TSourceMember>(
            this TSetter setter, string memberName,
            Expression<Func<TSource, TSourceMember>> source, Expression<Func<TSource, bool>> shouldMap = null) where TSetter : TypeAdapterSetter
        {
            setter.CheckCompiled();

            setter.Settings.Resolvers.Add(new InvokerModel
            {
                MemberName = memberName,
                Invoker = source,
                Condition = shouldMap
            });
            return setter;
        }
    }

    public class TypeAdapterSetter<TDestination> : TypeAdapterSetter
    {
        internal TypeAdapterSetter(TypeAdapterSettings settings, TypeAdapterConfig parentConfig)
            : base(settings, parentConfig)
        { }

        public TypeAdapterSetter<TDestination> Ignore(params Expression<Func<TDestination, object>>[] members)
        {
            this.CheckCompiled();

            foreach (var member in members)
            {
                Settings.IgnoreMembers[ReflectionUtils.GetMemberInfo(member).Member.Name] = null;
            }
            return this;
        }

        public TypeAdapterSetter<TDestination> Map<TDestinationMember, TSourceMember>(
            Expression<Func<TDestination, TDestinationMember>> member,
            Expression<Func<TSourceMember>> source)
        {
            this.CheckCompiled();

            var memberExp = ReflectionUtils.GetMemberInfo(member);
            var invoker = Expression.Lambda(source.Body, Expression.Parameter(typeof (object)), source.Parameters[0]);
            Settings.Resolvers.Add(new InvokerModel
            {
                MemberName = memberExp.Member.Name,
                Invoker = invoker,
                Condition = null
            });
            return this;
        }

        public TypeAdapterSetter<TDestination> ConstructUsing(Expression<Func<TDestination>> constructUsing)
        {
            this.CheckCompiled();

            Settings.ConstructUsingFactory = arg => constructUsing;

            return this;
        }

        public TypeAdapterSetter<TDestination> AfterMapping(Action<TDestination> action)
        {
            this.CheckCompiled();

            Settings.AfterMappingFactories.Add(arg =>
            {
                var p1 = Expression.Parameter(arg.SourceType);
                var p2 = Expression.Parameter(arg.DestinationType);
                var actionType = action.GetType();
                var actionExp = Expression.Constant(action, actionType);
                var invoke = Expression.Call(actionExp, "Invoke", null, p2);
                return Expression.Lambda(invoke, p1, p2);
            });
            return this;
        }

    }

    public class TypeAdapterSetter<TSource, TDestination> : TypeAdapterSetter<TDestination>
    {
        internal TypeAdapterSetter(TypeAdapterSettings settings, TypeAdapterConfig parentConfig)
            : base(settings, parentConfig)
        { }

        public new TypeAdapterSetter<TSource, TDestination> Ignore(params Expression<Func<TDestination, object>>[] members)
        {
            this.CheckCompiled();

            foreach (var member in members)
            {
                Settings.IgnoreMembers[ReflectionUtils.GetMemberInfo(member).Member.Name] = null;
            }
            return this;
        }

        public TypeAdapterSetter<TSource, TDestination> IgnoreIf(
            Expression<Func<TSource, TDestination, bool>> condition,
            params Expression<Func<TDestination, object>>[] members)
        {
            this.CheckCompiled();

            foreach (var member in members)
            {
                var name = ReflectionUtils.GetMemberInfo(member).Member.Name;
                Settings.MergeIgnoreMembers(name, condition);
            }
            return this;
        }

        public TypeAdapterSetter<TSource, TDestination> Map<TDestinationMember, TSourceMember>(
            Expression<Func<TDestination, TDestinationMember>> member,
            Expression<Func<TSource, TSourceMember>> source, Expression<Func<TSource, bool>> shouldMap = null)
        {
            this.CheckCompiled();

            var memberExp = ReflectionUtils.GetMemberInfo(member);
            Settings.Resolvers.Add(new InvokerModel
            {
                MemberName = memberExp.Member.Name,
                Invoker = source,
                Condition = shouldMap
            });
            return this;
        }

<<<<<<< HEAD
        public TypeAdapterSetter<TSource, TDestination> Map<TSourceMember>(
            string memberName,
            Expression<Func<TSource, TSourceMember>> source, Expression<Func<TSource, bool>> shouldMap = null)
        {
            this.CheckCompiled();

            Settings.Resolvers.Add(new InvokerModel
            {
                MemberName = memberName,
                Invoker = source,
                Condition = shouldMap
            });
=======
        public TypeAdapterSetter<TSource, TDestination> EnableNonPublicMembers()
        {
            this.CheckCompiled();

            var adapter = new ClassWithNonPublicMemberAdapter();
            Settings.ConverterFactory = adapter.CreateAdaptFunc;
            Settings.ConverterToTargetFactory = adapter.CreateAdaptToTargetFunc;
            Settings.ValueAccessingStrategies.Add(ValueAccessingStrategy.NonPublicPropertyOrField);

>>>>>>> 8b004bba
            return this;
        }

        public TypeAdapterSetter<TSource, TDestination> ConstructUsing(Expression<Func<TSource, TDestination>> constructUsing)
        {
            this.CheckCompiled();

            Settings.ConstructUsingFactory = arg => constructUsing;

            return this;
        }

        public TypeAdapterSetter<TSource, TDestination> MapWith(Expression<Func<TSource, TDestination>> converterFactory)
        {
            this.CheckCompiled();

            Settings.ConverterFactory = arg => converterFactory;

            if (Settings.ConverterToTargetFactory == null)
            {
                var dest = Expression.Parameter(typeof (TDestination));
                Settings.ConverterToTargetFactory = arg => Expression.Lambda(converterFactory.Body, converterFactory.Parameters[0], dest);
            }

            return this;
        }

        public TypeAdapterSetter<TSource, TDestination> MapToTargetWith(Expression<Func<TSource, TDestination, TDestination>> converterFactory)
        {
            this.CheckCompiled();

            Settings.ConverterToTargetFactory = arg => converterFactory;
            return this;
        }

        public TypeAdapterSetter<TSource, TDestination> AfterMapping(Action<TSource, TDestination> action)
        {
            this.CheckCompiled();

            Settings.AfterMappingFactories.Add(arg =>
            {
                var p1 = Expression.Parameter(arg.SourceType);
                var p2 = Expression.Parameter(arg.DestinationType);
                var actionType = action.GetType();
                var actionExp = Expression.Constant(action, actionType);
                var invoke = Expression.Call(actionExp, "Invoke", null, p1, p2);
                return Expression.Lambda(invoke, p1, p2);
            });
            return this;
        }

        public TypeAdapterSetter<TSource, TDestination> Inherits<TBaseSource, TBaseDestination>()
        {
            this.CheckCompiled();

            Type baseSourceType = typeof(TBaseSource);
            Type baseDestinationType = typeof(TBaseDestination);

            if (!baseSourceType.GetTypeInfo().IsAssignableFrom(typeof(TSource).GetTypeInfo()))
                throw new InvalidCastException("In order to use inherits, TSource must inherit directly or indirectly from TBaseSource.");

            if (!baseDestinationType.GetTypeInfo().IsAssignableFrom(typeof(TDestination).GetTypeInfo()))
                throw new InvalidCastException("In order to use inherits, TDestination must inherit directly or indirectly from TBaseDestination.");

            TypeAdapterRule rule;
            if (ParentConfig.RuleMap.TryGetValue(new TypeTuple(baseSourceType, baseDestinationType), out rule))
            {
                Settings.Apply(rule.Settings);
            }
            return this;
        }

        public void Compile()
        {
            this.ParentConfig.Compile(typeof(TSource), typeof(TDestination));
        }

        public void CompileProjection()
        {
            this.ParentConfig.CompileProjection(typeof(TSource), typeof(TDestination));
        }
    }
}<|MERGE_RESOLUTION|>--- conflicted
+++ resolved
@@ -215,7 +215,6 @@
             return this;
         }
 
-<<<<<<< HEAD
         public TypeAdapterSetter<TSource, TDestination> Map<TSourceMember>(
             string memberName,
             Expression<Func<TSource, TSourceMember>> source, Expression<Func<TSource, bool>> shouldMap = null)
@@ -228,7 +227,9 @@
                 Invoker = source,
                 Condition = shouldMap
             });
-=======
+            return this;
+        }
+
         public TypeAdapterSetter<TSource, TDestination> EnableNonPublicMembers()
         {
             this.CheckCompiled();
@@ -238,7 +239,6 @@
             Settings.ConverterToTargetFactory = adapter.CreateAdaptToTargetFunc;
             Settings.ValueAccessingStrategies.Add(ValueAccessingStrategy.NonPublicPropertyOrField);
 
->>>>>>> 8b004bba
             return this;
         }
 
