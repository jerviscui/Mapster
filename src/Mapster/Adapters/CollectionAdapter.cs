--- conflicted
+++ resolved
@@ -119,21 +119,18 @@
             var adapt = CreateAdaptExpression(p1, destinationElementType, arg);
             if (adapt == p1)
                 return source;
-<<<<<<< HEAD
+
+            //src.Select(item => convert(item))
             var exp = Expression.Call(method, source, Expression.Lambda(adapt, p1));
             if (exp.Type != arg.DestinationType)
             {
+                //src.Select(item => convert(item)).ToList()
                 var toList = (from m in typeof (Enumerable).GetMethods()
                               where m.Name == "ToList"
                               select m).First().MakeGenericMethod(destinationElementType);
                 exp = Expression.Call(toList, exp);
             }
             return exp;
-=======
-
-            //src.Select(item => convert(item))
-            return Expression.Call(method, source, Expression.Lambda(adapt, p1));
->>>>>>> 40aaa287
         }
 
         private Expression CreateArraySet(Expression source, Expression destination, CompileArgument arg)
